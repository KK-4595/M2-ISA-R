--- conflicted
+++ resolved
@@ -19,11 +19,7 @@
     setup_requires=["setuptools_scm"],
     install_requires=[
         "mako",
-<<<<<<< HEAD
-        "antlr4-python3-runtime == 4.12.0"
-=======
         "antlr4-python3-runtime == 4.13.1"
->>>>>>> 9b37941d
     ],
     entry_points={
         "console_scripts": [
