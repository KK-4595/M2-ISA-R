<<<<<<< HEAD
# Generated from CoreDSL2.g4 by ANTLR 4.12.0
=======
# Generated from CoreDSL2.g4 by ANTLR 4.13.1
>>>>>>> 9b37941d
from antlr4 import *
if "." in __name__:
    from .CoreDSL2Parser import CoreDSL2Parser
else:
    from CoreDSL2Parser import CoreDSL2Parser

# This class defines a complete generic visitor for a parse tree produced by CoreDSL2Parser.

class CoreDSL2Visitor(ParseTreeVisitor):

    # Visit a parse tree produced by CoreDSL2Parser#description_content.
    def visitDescription_content(self, ctx:CoreDSL2Parser.Description_contentContext):
        return self.visitChildren(ctx)


    # Visit a parse tree produced by CoreDSL2Parser#import_file.
    def visitImport_file(self, ctx:CoreDSL2Parser.Import_fileContext):
        return self.visitChildren(ctx)


    # Visit a parse tree produced by CoreDSL2Parser#instruction_set.
    def visitInstruction_set(self, ctx:CoreDSL2Parser.Instruction_setContext):
        return self.visitChildren(ctx)


    # Visit a parse tree produced by CoreDSL2Parser#core_def.
    def visitCore_def(self, ctx:CoreDSL2Parser.Core_defContext):
        return self.visitChildren(ctx)


    # Visit a parse tree produced by CoreDSL2Parser#section_arch_state.
    def visitSection_arch_state(self, ctx:CoreDSL2Parser.Section_arch_stateContext):
        return self.visitChildren(ctx)


    # Visit a parse tree produced by CoreDSL2Parser#section_functions.
    def visitSection_functions(self, ctx:CoreDSL2Parser.Section_functionsContext):
        return self.visitChildren(ctx)


    # Visit a parse tree produced by CoreDSL2Parser#section_instructions.
    def visitSection_instructions(self, ctx:CoreDSL2Parser.Section_instructionsContext):
        return self.visitChildren(ctx)


    # Visit a parse tree produced by CoreDSL2Parser#section_always.
    def visitSection_always(self, ctx:CoreDSL2Parser.Section_alwaysContext):
        return self.visitChildren(ctx)


    # Visit a parse tree produced by CoreDSL2Parser#always_block.
    def visitAlways_block(self, ctx:CoreDSL2Parser.Always_blockContext):
        return self.visitChildren(ctx)


    # Visit a parse tree produced by CoreDSL2Parser#instruction.
    def visitInstruction(self, ctx:CoreDSL2Parser.InstructionContext):
        return self.visitChildren(ctx)


    # Visit a parse tree produced by CoreDSL2Parser#rule_encoding.
    def visitRule_encoding(self, ctx:CoreDSL2Parser.Rule_encodingContext):
        return self.visitChildren(ctx)


    # Visit a parse tree produced by CoreDSL2Parser#bit_value.
    def visitBit_value(self, ctx:CoreDSL2Parser.Bit_valueContext):
        return self.visitChildren(ctx)


    # Visit a parse tree produced by CoreDSL2Parser#bit_field.
    def visitBit_field(self, ctx:CoreDSL2Parser.Bit_fieldContext):
        return self.visitChildren(ctx)


    # Visit a parse tree produced by CoreDSL2Parser#function_definition.
    def visitFunction_definition(self, ctx:CoreDSL2Parser.Function_definitionContext):
        return self.visitChildren(ctx)


    # Visit a parse tree produced by CoreDSL2Parser#parameter_list.
    def visitParameter_list(self, ctx:CoreDSL2Parser.Parameter_listContext):
        return self.visitChildren(ctx)


    # Visit a parse tree produced by CoreDSL2Parser#parameter_declaration.
    def visitParameter_declaration(self, ctx:CoreDSL2Parser.Parameter_declarationContext):
        return self.visitChildren(ctx)


    # Visit a parse tree produced by CoreDSL2Parser#block_statement.
    def visitBlock_statement(self, ctx:CoreDSL2Parser.Block_statementContext):
        return self.visitChildren(ctx)


    # Visit a parse tree produced by CoreDSL2Parser#procedure_call.
    def visitProcedure_call(self, ctx:CoreDSL2Parser.Procedure_callContext):
        return self.visitChildren(ctx)


    # Visit a parse tree produced by CoreDSL2Parser#if_statement.
    def visitIf_statement(self, ctx:CoreDSL2Parser.If_statementContext):
        return self.visitChildren(ctx)


    # Visit a parse tree produced by CoreDSL2Parser#for_statement.
    def visitFor_statement(self, ctx:CoreDSL2Parser.For_statementContext):
        return self.visitChildren(ctx)


    # Visit a parse tree produced by CoreDSL2Parser#while_statement.
    def visitWhile_statement(self, ctx:CoreDSL2Parser.While_statementContext):
        return self.visitChildren(ctx)


    # Visit a parse tree produced by CoreDSL2Parser#do_statement.
    def visitDo_statement(self, ctx:CoreDSL2Parser.Do_statementContext):
        return self.visitChildren(ctx)


    # Visit a parse tree produced by CoreDSL2Parser#switch_statement.
    def visitSwitch_statement(self, ctx:CoreDSL2Parser.Switch_statementContext):
        return self.visitChildren(ctx)


    # Visit a parse tree produced by CoreDSL2Parser#return_statement.
    def visitReturn_statement(self, ctx:CoreDSL2Parser.Return_statementContext):
        return self.visitChildren(ctx)


    # Visit a parse tree produced by CoreDSL2Parser#break_statement.
    def visitBreak_statement(self, ctx:CoreDSL2Parser.Break_statementContext):
        return self.visitChildren(ctx)


    # Visit a parse tree produced by CoreDSL2Parser#continue_statement.
    def visitContinue_statement(self, ctx:CoreDSL2Parser.Continue_statementContext):
        return self.visitChildren(ctx)


    # Visit a parse tree produced by CoreDSL2Parser#spawn_statement.
    def visitSpawn_statement(self, ctx:CoreDSL2Parser.Spawn_statementContext):
        return self.visitChildren(ctx)


    # Visit a parse tree produced by CoreDSL2Parser#expression_statement.
    def visitExpression_statement(self, ctx:CoreDSL2Parser.Expression_statementContext):
        return self.visitChildren(ctx)


    # Visit a parse tree produced by CoreDSL2Parser#switch_block_statement_group.
    def visitSwitch_block_statement_group(self, ctx:CoreDSL2Parser.Switch_block_statement_groupContext):
        return self.visitChildren(ctx)


    # Visit a parse tree produced by CoreDSL2Parser#switch_label.
    def visitSwitch_label(self, ctx:CoreDSL2Parser.Switch_labelContext):
        return self.visitChildren(ctx)


    # Visit a parse tree produced by CoreDSL2Parser#block.
    def visitBlock(self, ctx:CoreDSL2Parser.BlockContext):
        return self.visitChildren(ctx)


    # Visit a parse tree produced by CoreDSL2Parser#block_item.
    def visitBlock_item(self, ctx:CoreDSL2Parser.Block_itemContext):
        return self.visitChildren(ctx)


    # Visit a parse tree produced by CoreDSL2Parser#for_condition.
    def visitFor_condition(self, ctx:CoreDSL2Parser.For_conditionContext):
        return self.visitChildren(ctx)


    # Visit a parse tree produced by CoreDSL2Parser#declaration.
    def visitDeclaration(self, ctx:CoreDSL2Parser.DeclarationContext):
        return self.visitChildren(ctx)


    # Visit a parse tree produced by CoreDSL2Parser#type_specifier.
    def visitType_specifier(self, ctx:CoreDSL2Parser.Type_specifierContext):
        return self.visitChildren(ctx)


    # Visit a parse tree produced by CoreDSL2Parser#integer_type.
    def visitInteger_type(self, ctx:CoreDSL2Parser.Integer_typeContext):
        return self.visitChildren(ctx)


    # Visit a parse tree produced by CoreDSL2Parser#float_type.
    def visitFloat_type(self, ctx:CoreDSL2Parser.Float_typeContext):
        return self.visitChildren(ctx)


    # Visit a parse tree produced by CoreDSL2Parser#bool_type.
    def visitBool_type(self, ctx:CoreDSL2Parser.Bool_typeContext):
        return self.visitChildren(ctx)


    # Visit a parse tree produced by CoreDSL2Parser#void_type.
    def visitVoid_type(self, ctx:CoreDSL2Parser.Void_typeContext):
        return self.visitChildren(ctx)


    # Visit a parse tree produced by CoreDSL2Parser#composite_declaration.
    def visitComposite_declaration(self, ctx:CoreDSL2Parser.Composite_declarationContext):
        return self.visitChildren(ctx)


    # Visit a parse tree produced by CoreDSL2Parser#composite_reference.
    def visitComposite_reference(self, ctx:CoreDSL2Parser.Composite_referenceContext):
        return self.visitChildren(ctx)


    # Visit a parse tree produced by CoreDSL2Parser#enum_declaration.
    def visitEnum_declaration(self, ctx:CoreDSL2Parser.Enum_declarationContext):
        return self.visitChildren(ctx)


    # Visit a parse tree produced by CoreDSL2Parser#enum_reference.
    def visitEnum_reference(self, ctx:CoreDSL2Parser.Enum_referenceContext):
        return self.visitChildren(ctx)


    # Visit a parse tree produced by CoreDSL2Parser#integer_signedness.
    def visitInteger_signedness(self, ctx:CoreDSL2Parser.Integer_signednessContext):
        return self.visitChildren(ctx)


    # Visit a parse tree produced by CoreDSL2Parser#integer_shorthand.
    def visitInteger_shorthand(self, ctx:CoreDSL2Parser.Integer_shorthandContext):
        return self.visitChildren(ctx)


    # Visit a parse tree produced by CoreDSL2Parser#float_shorthand.
    def visitFloat_shorthand(self, ctx:CoreDSL2Parser.Float_shorthandContext):
        return self.visitChildren(ctx)


    # Visit a parse tree produced by CoreDSL2Parser#attribute.
    def visitAttribute(self, ctx:CoreDSL2Parser.AttributeContext):
        return self.visitChildren(ctx)


    # Visit a parse tree produced by CoreDSL2Parser#bit_size_specifier.
    def visitBit_size_specifier(self, ctx:CoreDSL2Parser.Bit_size_specifierContext):
        return self.visitChildren(ctx)


    # Visit a parse tree produced by CoreDSL2Parser#enumerator_list.
    def visitEnumerator_list(self, ctx:CoreDSL2Parser.Enumerator_listContext):
        return self.visitChildren(ctx)


    # Visit a parse tree produced by CoreDSL2Parser#enumerator.
    def visitEnumerator(self, ctx:CoreDSL2Parser.EnumeratorContext):
        return self.visitChildren(ctx)


    # Visit a parse tree produced by CoreDSL2Parser#struct_declaration.
    def visitStruct_declaration(self, ctx:CoreDSL2Parser.Struct_declarationContext):
        return self.visitChildren(ctx)


    # Visit a parse tree produced by CoreDSL2Parser#struct_declaration_specifier.
    def visitStruct_declaration_specifier(self, ctx:CoreDSL2Parser.Struct_declaration_specifierContext):
        return self.visitChildren(ctx)


    # Visit a parse tree produced by CoreDSL2Parser#declarator.
    def visitDeclarator(self, ctx:CoreDSL2Parser.DeclaratorContext):
        return self.visitChildren(ctx)


    # Visit a parse tree produced by CoreDSL2Parser#initializer.
    def visitInitializer(self, ctx:CoreDSL2Parser.InitializerContext):
        return self.visitChildren(ctx)


    # Visit a parse tree produced by CoreDSL2Parser#initializerList.
    def visitInitializerList(self, ctx:CoreDSL2Parser.InitializerListContext):
        return self.visitChildren(ctx)


    # Visit a parse tree produced by CoreDSL2Parser#designated_initializer.
    def visitDesignated_initializer(self, ctx:CoreDSL2Parser.Designated_initializerContext):
        return self.visitChildren(ctx)


    # Visit a parse tree produced by CoreDSL2Parser#designator.
    def visitDesignator(self, ctx:CoreDSL2Parser.DesignatorContext):
        return self.visitChildren(ctx)


    # Visit a parse tree produced by CoreDSL2Parser#cast_expression.
    def visitCast_expression(self, ctx:CoreDSL2Parser.Cast_expressionContext):
        return self.visitChildren(ctx)


    # Visit a parse tree produced by CoreDSL2Parser#binary_expression.
    def visitBinary_expression(self, ctx:CoreDSL2Parser.Binary_expressionContext):
        return self.visitChildren(ctx)


    # Visit a parse tree produced by CoreDSL2Parser#preinc_expression.
    def visitPreinc_expression(self, ctx:CoreDSL2Parser.Preinc_expressionContext):
        return self.visitChildren(ctx)


    # Visit a parse tree produced by CoreDSL2Parser#conditional_expression.
    def visitConditional_expression(self, ctx:CoreDSL2Parser.Conditional_expressionContext):
        return self.visitChildren(ctx)


    # Visit a parse tree produced by CoreDSL2Parser#deref_expression.
    def visitDeref_expression(self, ctx:CoreDSL2Parser.Deref_expressionContext):
        return self.visitChildren(ctx)


    # Visit a parse tree produced by CoreDSL2Parser#prefix_expression.
    def visitPrefix_expression(self, ctx:CoreDSL2Parser.Prefix_expressionContext):
        return self.visitChildren(ctx)


    # Visit a parse tree produced by CoreDSL2Parser#postinc_expression.
    def visitPostinc_expression(self, ctx:CoreDSL2Parser.Postinc_expressionContext):
        return self.visitChildren(ctx)


    # Visit a parse tree produced by CoreDSL2Parser#concat_expression.
    def visitConcat_expression(self, ctx:CoreDSL2Parser.Concat_expressionContext):
        return self.visitChildren(ctx)


    # Visit a parse tree produced by CoreDSL2Parser#assignment_expression.
    def visitAssignment_expression(self, ctx:CoreDSL2Parser.Assignment_expressionContext):
        return self.visitChildren(ctx)


    # Visit a parse tree produced by CoreDSL2Parser#method_call.
    def visitMethod_call(self, ctx:CoreDSL2Parser.Method_callContext):
        return self.visitChildren(ctx)


    # Visit a parse tree produced by CoreDSL2Parser#primary_expression.
    def visitPrimary_expression(self, ctx:CoreDSL2Parser.Primary_expressionContext):
        return self.visitChildren(ctx)


    # Visit a parse tree produced by CoreDSL2Parser#slice_expression.
    def visitSlice_expression(self, ctx:CoreDSL2Parser.Slice_expressionContext):
        return self.visitChildren(ctx)


    # Visit a parse tree produced by CoreDSL2Parser#reference_expression.
    def visitReference_expression(self, ctx:CoreDSL2Parser.Reference_expressionContext):
        return self.visitChildren(ctx)


    # Visit a parse tree produced by CoreDSL2Parser#constant_expression.
    def visitConstant_expression(self, ctx:CoreDSL2Parser.Constant_expressionContext):
        return self.visitChildren(ctx)


    # Visit a parse tree produced by CoreDSL2Parser#literal_expression.
    def visitLiteral_expression(self, ctx:CoreDSL2Parser.Literal_expressionContext):
        return self.visitChildren(ctx)


    # Visit a parse tree produced by CoreDSL2Parser#parens_expression.
    def visitParens_expression(self, ctx:CoreDSL2Parser.Parens_expressionContext):
        return self.visitChildren(ctx)


    # Visit a parse tree produced by CoreDSL2Parser#string_literal.
    def visitString_literal(self, ctx:CoreDSL2Parser.String_literalContext):
        return self.visitChildren(ctx)


    # Visit a parse tree produced by CoreDSL2Parser#constant.
    def visitConstant(self, ctx:CoreDSL2Parser.ConstantContext):
        return self.visitChildren(ctx)


    # Visit a parse tree produced by CoreDSL2Parser#integer_constant.
    def visitInteger_constant(self, ctx:CoreDSL2Parser.Integer_constantContext):
        return self.visitChildren(ctx)


    # Visit a parse tree produced by CoreDSL2Parser#floating_constant.
    def visitFloating_constant(self, ctx:CoreDSL2Parser.Floating_constantContext):
        return self.visitChildren(ctx)


    # Visit a parse tree produced by CoreDSL2Parser#bool_constant.
    def visitBool_constant(self, ctx:CoreDSL2Parser.Bool_constantContext):
        return self.visitChildren(ctx)


    # Visit a parse tree produced by CoreDSL2Parser#character_constant.
    def visitCharacter_constant(self, ctx:CoreDSL2Parser.Character_constantContext):
        return self.visitChildren(ctx)


    # Visit a parse tree produced by CoreDSL2Parser#double_left_bracket.
    def visitDouble_left_bracket(self, ctx:CoreDSL2Parser.Double_left_bracketContext):
        return self.visitChildren(ctx)


    # Visit a parse tree produced by CoreDSL2Parser#double_right_bracket.
    def visitDouble_right_bracket(self, ctx:CoreDSL2Parser.Double_right_bracketContext):
        return self.visitChildren(ctx)


    # Visit a parse tree produced by CoreDSL2Parser#data_types.
    def visitData_types(self, ctx:CoreDSL2Parser.Data_typesContext):
        return self.visitChildren(ctx)


    # Visit a parse tree produced by CoreDSL2Parser#type_qualifier.
    def visitType_qualifier(self, ctx:CoreDSL2Parser.Type_qualifierContext):
        return self.visitChildren(ctx)


    # Visit a parse tree produced by CoreDSL2Parser#storage_class_specifier.
    def visitStorage_class_specifier(self, ctx:CoreDSL2Parser.Storage_class_specifierContext):
        return self.visitChildren(ctx)


    # Visit a parse tree produced by CoreDSL2Parser#struct_or_union.
    def visitStruct_or_union(self, ctx:CoreDSL2Parser.Struct_or_unionContext):
        return self.visitChildren(ctx)



del CoreDSL2Parser<|MERGE_RESOLUTION|>--- conflicted
+++ resolved
@@ -1,8 +1,4 @@
-<<<<<<< HEAD
-# Generated from CoreDSL2.g4 by ANTLR 4.12.0
-=======
 # Generated from CoreDSL2.g4 by ANTLR 4.13.1
->>>>>>> 9b37941d
 from antlr4 import *
 if "." in __name__:
     from .CoreDSL2Parser import CoreDSL2Parser
