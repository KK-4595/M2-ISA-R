--- conflicted
+++ resolved
@@ -14,12 +14,8 @@
 
 from ... import M2NameError, M2SyntaxError, M2ValueError, flatten
 from ...metamodel import arch, behav
-<<<<<<< HEAD
 from ...metamodel.code_info import LineInfoPlacement
 from . import CodeInfoTracker, replacements
-=======
-from . import replacements
->>>>>>> c5a09ab4
 from .instruction_utils import (FN_VAL_REPL, MEM_VAL_REPL, CodePartsContainer,
                                 CodeString, FnID, MemID, StaticType,
                                 TransformerContext, data_type_map)
